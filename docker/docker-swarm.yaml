--- conflicted
+++ resolved
@@ -19,11 +19,7 @@
       - default
 
   prefect-config:
-<<<<<<< HEAD
-    image: mcsystems/kitchen-image:latest  # Replace with your built/pushed image
-=======
     image: mcsystems/sc-kitchen:latest  # Replace with your built/pushed image
->>>>>>> 29c029a0
     entrypoint: ["python", "/app/prefect-config.py"]
     environment:
       PREFECT_API_URL: http://prefect-server:4200/api
@@ -49,11 +45,7 @@
       - default
 
   kitchen-api:
-<<<<<<< HEAD
-    image: mcsystems/kitchen-image:latest  # Replace with your built/pushed image
-=======
     image: mcsystems/sc-kitchen:latest  # Replace with your built/pushed image
->>>>>>> 29c029a0
     command: uvicorn sous_chef_kitchen.kitchen.api:app --host 0.0.0.0 --port 8000 --reload
     ports:
       - target: 8000
