# Use an official Python image
FROM python:3.11-slim

# app home directory in image
ENV APP=/app

# Set work directory
WORKDIR ${APP}

# NOTE! All COPY commands relative to compose yaml file "context"
# (which defines the root dir accessible by build)

# Install system dependencies (if needed)
RUN apt-get update && apt-get install -y build-essential
RUN apt-get install -y git
# Copy requirements and install
COPY requirements-server.txt ${APP}/requirements-server.txt
RUN pip install --no-cache-dir -r requirements-server.txt

<<<<<<< HEAD
# Copy your code
COPY ../sous_chef_kitchen/ sous_chef_kitchen/
COPY ../recipes/ recipes/
COPY ../prefect.yaml .
COPY ../docker/prefect-config.sh . 
COPY ../docker/prefect-config.py .
=======
COPY sous_chef_kitchen/ ${APP}/sous_chef_kitchen/
COPY recipes/ ${APP}/recipes/
COPY prefect.yaml ${APP}
COPY docker/prefect-config.py ${APP}
>>>>>>> fc63ea9c

# Expose the port FastAPI will run on
EXPOSE 8000

# No CMD or ENV_VARS needed since docker-compose provides both. <|MERGE_RESOLUTION|>--- conflicted
+++ resolved
@@ -17,19 +17,11 @@
 COPY requirements-server.txt ${APP}/requirements-server.txt
 RUN pip install --no-cache-dir -r requirements-server.txt
 
-<<<<<<< HEAD
-# Copy your code
-COPY ../sous_chef_kitchen/ sous_chef_kitchen/
-COPY ../recipes/ recipes/
-COPY ../prefect.yaml .
-COPY ../docker/prefect-config.sh . 
-COPY ../docker/prefect-config.py .
-=======
 COPY sous_chef_kitchen/ ${APP}/sous_chef_kitchen/
 COPY recipes/ ${APP}/recipes/
 COPY prefect.yaml ${APP}
+COPY docker/prefect-config.sh ${APP}
 COPY docker/prefect-config.py ${APP}
->>>>>>> fc63ea9c
 
 # Expose the port FastAPI will run on
 EXPOSE 8000
