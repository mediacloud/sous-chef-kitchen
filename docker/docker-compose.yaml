version: "3.8"

services:
  prefect-server:
    image: prefecthq/prefect:3-latest
    command: prefect server start --host 0.0.0.0
    ports:
      - "4200:4200"  # Prefect UI
    environment:
      PREFECT_HOME: /data 
        #    healthcheck:
        #test: ["CMD", "curl", "-f", "http://prefect-server:4200/api/health"]
        #interval: 10s
        #timeout: 5s
        #retries: 5


  prefect-config:
    image: prefecthq/prefect:3-latest
    volumes:
      - ./prefect-config.py:/prefect-config.py
    depends_on:
      - prefect-server
    environment:
      - PREFECT_API_URL=http://prefect-server:4200/api
    entrypoint: ["python", "/prefect-config.py"]
<<<<<<< HEAD

=======
>>>>>>> ee027a4d


  prefect-worker:
    image: prefecthq/prefect:3-latest
    command: prefect worker start --pool default-agent-pool 
    environment:
      - PREFECT_API_URL=http://prefect-server:4200/api
    depends_on:
      prefect-config:
        condition: service_completed_successfully

  #Perhaps a kitchen-deploy step is also needed, to run `prefect deploy ...`

  kitchen-api:
    build:
      context: ..
      dockerfile: docker/Dockerfile  
    command: uvicorn sous_chef_kitchen.kitchen.api:app --host 0.0.0.0 --port 8000 --reload
    ports:
      - "8000:8000"
    environment:
      ###Other Vars here too
      - PREFECT_API_URL=http://prefect-server:4200/api
    depends_on:
      - prefect-worker
    # volumes, networks, etc. as needed

networks:
  default:
    driver: bridge<|MERGE_RESOLUTION|>--- conflicted
+++ resolved
@@ -8,12 +8,6 @@
       - "4200:4200"  # Prefect UI
     environment:
       PREFECT_HOME: /data 
-        #    healthcheck:
-        #test: ["CMD", "curl", "-f", "http://prefect-server:4200/api/health"]
-        #interval: 10s
-        #timeout: 5s
-        #retries: 5
-
 
   prefect-config:
     image: prefecthq/prefect:3-latest
@@ -24,10 +18,7 @@
     environment:
       - PREFECT_API_URL=http://prefect-server:4200/api
     entrypoint: ["python", "/prefect-config.py"]
-<<<<<<< HEAD
 
-=======
->>>>>>> ee027a4d
 
 
   prefect-worker:
@@ -39,7 +30,7 @@
       prefect-config:
         condition: service_completed_successfully
 
-  #Perhaps a kitchen-deploy step is also needed, to run `prefect deploy ...`
+  #Perhaps a kitchen-deploy step is also needed, to run `prefect deploy ...`, if we just do everything via docker compose. 
 
   kitchen-api:
     build:
