version: "3.8"

services:
  prefect-server:
    image: prefecthq/prefect:3-latest
    command: prefect server start --host 0.0.0.0
    ports:
      - "4200:4200"  # Prefect UI
    environment:
      PREFECT_HOME: /data 
<<<<<<< HEAD

  prefect-config:
    build:
      context: ..
      dockerfile: docker/Dockerfile  
    volumes:
      - ./prefect-config.py:/prefect-config.py
    depends_on:
      - prefect-server
    environment:
      - PREFECT_API_URL=http://prefect-server:4200/api
      - WORK_POOL_NAME=kitchen-work-pool
    env_file:
      - ../sous-chef-config/.env #This gets the demo working. 
    entrypoint: ["python", "/prefect-config.py"]
=======
>>>>>>> c153aeb9


  prefect-worker:
    image: prefecthq/prefect:3-latest
<<<<<<< HEAD
    command: prefect worker start --pool kitchen-work-pool 
=======
    command: prefect worker start --pool default-agent-pool
>>>>>>> c153aeb9
    environment:
      - PREFECT_API_URL=http://prefect-server:4200/api
    depends_on:
      prefect-config:
        condition: service_completed_successfully


  kitchen-api:
    build:
      context: ..
      dockerfile: docker/Dockerfile  
    command: uvicorn sous_chef_kitchen.kitchen.api:app --host 0.0.0.0 --port 8000 --reload
    ports:
      - "8000:8000"
    environment:
      ###Other Vars here too
      - PREFECT_API_URL=http://prefect-server:4200/api
    depends_on:
      - prefect-worker
    # volumes, networks, etc. as needed

networks:
  default:
    driver: bridge<|MERGE_RESOLUTION|>--- conflicted
+++ resolved
@@ -8,7 +8,7 @@
       - "4200:4200"  # Prefect UI
     environment:
       PREFECT_HOME: /data 
-<<<<<<< HEAD
+
 
   prefect-config:
     build:
@@ -24,17 +24,11 @@
     env_file:
       - ../sous-chef-config/.env #This gets the demo working. 
     entrypoint: ["python", "/prefect-config.py"]
-=======
->>>>>>> c153aeb9
 
 
   prefect-worker:
     image: prefecthq/prefect:3-latest
-<<<<<<< HEAD
     command: prefect worker start --pool kitchen-work-pool 
-=======
-    command: prefect worker start --pool default-agent-pool
->>>>>>> c153aeb9
     environment:
       - PREFECT_API_URL=http://prefect-server:4200/api
     depends_on:
