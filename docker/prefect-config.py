import asyncio
import time
import os
import httpx
from prefect import get_client
from prefect.server.schemas.actions import WorkPoolCreate
from prefect.blocks.system import Secret
from prefect_aws import AwsCredentials
from prefect_github import GitHubCredentials
from prefect_email import EmailServerCredentials
from prefect_docker import DockerRegistryCredentials
from pydantic_settings import BaseSettings


PREFECT_API_URL = "http://prefect-server:4200/api"
WORK_POOL_NAME = os.environ.get("WORK_POOL_NAME", "default-work-pool") #From an env-var

##Utilities to setup the prefect environment via docker-compose

async def ensure_work_pool():
    async with get_client() as client:
        pools = await client.read_work_pools()
        if any(p.name == WORK_POOL_NAME for p in pools):
            print(f"✅ Work pool '{WORK_POOL_NAME}' already exists.")
        else:
            print(f"➕ Creating work pool '{WORK_POOL_NAME}'...")
            work_pool = WorkPoolCreate(
                name = WORK_POOL_NAME,
                type="process")
            result =await client.create_work_pool(work_pool)
            print(result)



def wait_for_api():
    print("⏳ Waiting for Prefect API...")
    for _ in range(30):
        try:
            r = httpx.get(f"{PREFECT_API_URL}/health", timeout=2)
            if r.status_code == 200 and r.text == "true":
                print("✅ Prefect API is ready.")
                return
        except Exception:
            pass
        time.sleep(2)
    raise TimeoutError("Prefect API did not become healthy in time.")


class SousChefCredentials(BaseSettings):

    ACCESS_KEY_ID:str
    ACCESS_KEY_SECRET:str

<<<<<<< HEAD
    GMAIL_APP_USERNAME:str
    GMAIL_APP_PASSWORD:str

=======
    #DOCKER_USERNAME:str
    #DOCKER_PASSWORD:str

    GMAIL_APP_USERNAME:str
    GMAIL_APP_PASSWORD:str

    #GITHUB_RO_PAT:str

>>>>>>> fe1958e5
    MEDIACLOUD_API_KEY:str

def setup_secrets(overwrite=True):
    print("⏳ Waiting for Prefect Secret setup_secrets...")
    config = SousChefCredentials()

    AwsCredentials(
        aws_access_key_id=config.ACCESS_KEY_ID,
        aws_secret_access_key=config.ACCESS_KEY_SECRET
        ).save("aws-s3-credentials", overwrite=overwrite)


<<<<<<< HEAD
=======
    #DockerRegistryCredentials(
    #    username=config.DOCKER_USERNAME,
    #    password=config.DOCKER_PASSWORD,
    #    registry_url="index.docker.io" #I think this is only ever hardcoded
    #    ).save("docker-auth", overwrite=overwrite)


    #GitHubCredentials(token=config.GITHUB_RO_PAT
    #    ).save("sous-chef-read-only", overwrite=overwrite)


>>>>>>> fe1958e5
    EmailServerCredentials(
        username=config.GMAIL_APP_USERNAME,
        password=config.GMAIL_APP_PASSWORD
        ).save("email-password", overwrite=overwrite)


    Secret(value=config.MEDIACLOUD_API_KEY
        ).save("mediacloud-api-key", overwrite=overwrite)
    print("✅ Prefect Sous-Chef Secrets Setup")


if __name__ == "__main__":
    wait_for_api()
    asyncio.run(ensure_work_pool())
    setup_secrets()<|MERGE_RESOLUTION|>--- conflicted
+++ resolved
@@ -50,21 +50,10 @@
 
     ACCESS_KEY_ID:str
     ACCESS_KEY_SECRET:str
-
-<<<<<<< HEAD
+      
     GMAIL_APP_USERNAME:str
     GMAIL_APP_PASSWORD:str
 
-=======
-    #DOCKER_USERNAME:str
-    #DOCKER_PASSWORD:str
-
-    GMAIL_APP_USERNAME:str
-    GMAIL_APP_PASSWORD:str
-
-    #GITHUB_RO_PAT:str
-
->>>>>>> fe1958e5
     MEDIACLOUD_API_KEY:str
 
 def setup_secrets(overwrite=True):
@@ -76,21 +65,6 @@
         aws_secret_access_key=config.ACCESS_KEY_SECRET
         ).save("aws-s3-credentials", overwrite=overwrite)
 
-
-<<<<<<< HEAD
-=======
-    #DockerRegistryCredentials(
-    #    username=config.DOCKER_USERNAME,
-    #    password=config.DOCKER_PASSWORD,
-    #    registry_url="index.docker.io" #I think this is only ever hardcoded
-    #    ).save("docker-auth", overwrite=overwrite)
-
-
-    #GitHubCredentials(token=config.GITHUB_RO_PAT
-    #    ).save("sous-chef-read-only", overwrite=overwrite)
-
-
->>>>>>> fe1958e5
     EmailServerCredentials(
         username=config.GMAIL_APP_USERNAME,
         password=config.GMAIL_APP_PASSWORD
