<<<<<<< HEAD


=======
[project]
name = "sous-chef-kitchen"
version = "0.0.1"
description = 'Job API around Prefect for driving Sous-Chef'
readme = "README.md"
requires-python = ">=3.10"
authors = [
    {name = "Paige Gulley", email = "nano3.14@gmail.com"},
]

# empty, so not picked up by requirements-flow.txt etc?
dependencies = [
]

[build-system]
requires = ["setuptools>=61.0"]
build-backend = "setuptools.build_meta"

[project.optional-dependencies]
# NOTE! run "make requirements" to build requirements*.txt files!!

# from requirements-client.txt; If you add/update here,
client = [
    # CLI Client Requirements
    "click ~= 8.2.0",
    "requests",			# unpinned
    "tabulate ~= 0.9.0",

    # Web Client Requirements
    "streamlit ~= 1.47.0",
    "streamlit-modal ~= 0.1.0",
    "streamlit-tags ~= 1.2.0",
]

common = [
    # client & server requirements
    "pydantic ~= 2.11.0",
    "python-dotenv ~= 1.1.0",
    "ruamel.yaml ~= 0.18.0"
]

# for pre-commit, make requirements
dev = [
    "pip-tools ~= 7.4.0",
    "pre-commit ~= 4.2.0"
]

# From requirements-server.txt, Used in Dockerfile
server = [
    # Kitchen Requirements
    "fastapi[standard]",
    "mediacloud",
    "prefect[github,docker]",
]

# used for requirements-flow.txt, in Dockerfile
sous-chef = [
    "sous-chef @ git+https://github.com/mediacloud/sous-chef@v2.2.5",
]
>>>>>>> 55f12d63

[tool.black]
line-length = 88
target-version = ['py310']
include = '\.pyi?$'

[tool.isort]
profile = "black"
multi_line_output = 3
line_length = 88

[tool.flake8]
# flake8 does not honor pyproject.toml! see .flake8

[tool.pip-tools]
allow-unsafe = true
quiet = true
resolver = "backtracking"
upgrade = true
# To enable Hash-Checking-Mode uncomment the following line
# generate-hashes = true

# https://setuptools.pypa.io/en/latest/userguide/package_discovery.html#custom-discovery
[tool.setuptools.packages.find]
where = ["."]
include = ["indexer*"]
exclude = ["indexer.tests*"]
namespaces = false<|MERGE_RESOLUTION|>--- conflicted
+++ resolved
@@ -1,7 +1,3 @@
-<<<<<<< HEAD
-
-
-=======
 [project]
 name = "sous-chef-kitchen"
 version = "0.0.1"
@@ -61,7 +57,6 @@
 sous-chef = [
     "sous-chef @ git+https://github.com/mediacloud/sous-chef@v2.2.5",
 ]
->>>>>>> 55f12d63
 
 [tool.black]
 line-length = 88
